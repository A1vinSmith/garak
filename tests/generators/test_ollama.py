--- conflicted
+++ resolved
@@ -24,12 +24,6 @@
 
 
 def no_models():
-<<<<<<< HEAD
-    resp = ollama.list()
-    models = getattr(resp, "models", [])
-    return len(models) == 0
-
-=======
     # In newer versions of ollama, list() returns a ListResponse object
     response = ollama.list()
     
@@ -45,7 +39,6 @@
     except (AttributeError, TypeError):
         # If we can't access models, assume there are no models
         return True
->>>>>>> 06b2eac6
 
 
 @pytest.mark.skipif(
