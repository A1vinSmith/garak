--- conflicted
+++ resolved
@@ -182,28 +182,23 @@
     assert r[0] == Turn(target_string), "truncated skip strings should be omitted"
 
     test_truncated_think_no_answer = "<think>thinking a bit</think><think>this process required a lot of details that is processed by"
-<<<<<<< HEAD
     r = g.generate(Turn(test_truncated_think_no_answer))
     assert r[0] == Turn(""), "truncated skip strings should be omitted"
-=======
-    r = g.generate(test_truncated_think_no_answer)
-    assert r[0] == "", "truncated skip strings should be omitted"
 
     test_has_only_end_think = "some thinking</think>" + target_string
-    r = g.generate(test_has_only_end_think)
-    assert r[0] == test_has_only_end_think, "for non empty skip_seq_start, if skip_seq_start is not found and skip_seq_end is found, no stripping should be done"
+    r = g.generate(Turn(test_has_only_end_think))
+    assert r[0] == Turn(test_has_only_end_think), "for non empty skip_seq_start, if skip_seq_start is not found and skip_seq_end is found, no stripping should be done"
 
     g.skip_seq_start = ""
     g.skip_seq_end = "</think>"
-    r = g.generate(test_has_only_end_think)
-    assert r[0] == target_string, "for empty skip_seq_start, if skip_seq_start is not found and skip_seq_end is found, strip from start of output till skip_seq_end"
+    r = g.generate(Turn(test_has_only_end_think))
+    assert r[0] == Turn(target_string), "for empty skip_seq_start, if skip_seq_start is not found and skip_seq_end is found, strip from start of output till skip_seq_end"
     
     test_multiple_end_thinks = "some thinking</think><think>some more thinking</think>" + target_string
-    r = g.generate(test_multiple_end_thinks)
-    assert r[0] == target_string, "for empty skip_seq_start, if skip_seq_start is not found and multiple skip_seq_end is found, strip from start of output till last skip_seq_end"
+    r = g.generate(Turn(test_multiple_end_thinks))
+    assert r[0] == Turn(target_string), "for empty skip_seq_start, if skip_seq_start is not found and multiple skip_seq_end is found, strip from start of output till last skip_seq_end"
 
     test_multiple_end_thinks_discontinuous = "some thinking</think>" + target_string +"<think>some more thinking</think>"
-    r = g.generate(test_multiple_end_thinks_discontinuous)
-    assert r[0] == "", "for empty skip_seq_start, if skip_seq_start is not found and multiple skip_seq_end is found, strip from start of output till last skip_seq_end"
-
->>>>>>> f8711089
+    r = g.generate(Turn(test_multiple_end_thinks_discontinuous))
+    assert r[0] == Turn(""), "for empty skip_seq_start, if skip_seq_start is not found and multiple skip_seq_end is found, strip from start of output till last skip_seq_end"
+
