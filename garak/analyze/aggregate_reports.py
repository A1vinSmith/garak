--- conflicted
+++ resolved
@@ -44,14 +44,14 @@
         out_file.write(json.dumps(entry, ensure_ascii=False) + "\n")
 
 
-<<<<<<< HEAD
 p = argparse.ArgumentParser(
     description="aggregate multiple similar garak reports into one jsonl"
 )
 p.add_argument("-o", "--output", help="output filename", required=True)
 p.add_argument("infiles", nargs="+", help="garak jsonl reports to be aggregated")
 a = p.parse_args()
-=======
+
+
 def main(argv=None) -> None:
     if argv is None:
         argv = sys.argv[1:]
@@ -73,14 +73,14 @@
 
     # get the list of files
     in_filenames = a.infiles
->>>>>>> 15a74c00
 
     # get the header from the first file
     aggregate_uuid = str(uuid.uuid4())
     aggregate_starttime_iso = datetime.datetime.now().isoformat()
 
     print("writing aggregated data to", a.output_path)
-    with open(a.output_path, "w", encoding="utf-8") as out_file:
+    with open(a.output_path, "w+", encoding="utf-8") as out_file:
+        lead_filename = in_filenames[0]
         print("lead file", in_filenames[0])
         with open(in_filenames[0], "r", encoding="utf8") as lead_file:
             # extract model type, model name, garak version
@@ -93,16 +93,7 @@
             version = setup["_config.version"]
             setup["aggregation"] = in_filenames
 
-<<<<<<< HEAD
-print("writing aggregated data to", a.output)
-with open(a.output, "w+", encoding="utf-8") as out_file:
-    lead_filename = in_filenames[0]
-    print("lead file", lead_filename)
-    with open(lead_filename, "r", encoding="utf8") as lead_file:
-        # extract model type, model name, garak version
-=======
             # write the header, completed attempts, and eval rows
->>>>>>> 15a74c00
 
             out_file.write(json.dumps(setup) + "\n")
 
@@ -120,7 +111,11 @@
 
             out_file.write(json.dumps(init) + "\n")
 
-            _process_file_body(lead_file, out_file, aggregate_uuid)
+            digest = _process_file_body(lead_file, out_file, aggregate_uuid)
+            digest["meta"]["report_aggregation"] = {
+                "files": [lead_filename],
+                "lead_file": lead_filename,
+            }
 
         if len(in_filenames) > 1:
             # for each other file
@@ -129,20 +124,12 @@
                 with open(subsequent_filename, "r", encoding="utf8") as subsequent_file:
                     # check the header, quit if not good
 
-<<<<<<< HEAD
-        digest = _process_file_body(lead_file, out_file, aggregate_uuid)
-        digest["meta"]["report_aggregation"] = {
-            "files": [lead_filename],
-            "lead_file": lead_filename,
-        }
-=======
                     setup_line = subsequent_file.readline()
                     setup = json.loads(setup_line)
                     assert setup["entry_type"] == "start_run setup"
                     assert model_type == setup["plugins.model_type"]
                     assert model_name == setup["plugins.model_name"]
                     assert version == setup["_config.version"]
->>>>>>> 15a74c00
 
                     init_line = subsequent_file.readline()
                     init = json.loads(init_line)
@@ -150,23 +137,21 @@
                     assert init["garak_version"] == version
 
                     # write the completed attempts and eval rows
+                    subsequent_digest = _process_file_body(
+                        subsequent_file, out_file, aggregate_uuid
+                    )
+                    digest["meta"]["report_aggregation"]["files"].append(
+                        subsequent_filename
+                    )
+                    digest["eval"] = digest["eval"] | subsequent_digest["eval"]
+
+                    # write the completed attempts and eval rows
                     _process_file_body(subsequent_file, out_file, aggregate_uuid)
+
+        garak.analyze.report_digest.append_report_object(out_file, digest)
 
     print("done")
 
-<<<<<<< HEAD
-                # write the completed attempts and eval rows
-                subsequent_digest = _process_file_body(
-                    subsequent_file, out_file, aggregate_uuid
-                )
-                digest["meta"]["report_aggregation"]["files"].append(
-                    subsequent_filename
-                )
-                digest["eval"] = digest["eval"] | subsequent_digest["eval"]
-
-    garak.analyze.report_digest.append_report_object(out_file, digest)
-=======
->>>>>>> 15a74c00
 
 if __name__ == "__main__":
     main()