---
system:
  verbose: 0
  narrow_output: false
  parallel_requests: false
  parallel_attempts: false
  lite: true
  show_z: false
  enable_experimental: false

run:
  seed:
  deprefix: true
  eval_threshold: 0.5
  generations: 5
  probe_tags:
<<<<<<< HEAD
  policy_scan: false
=======
  user_agent: "garak/{version} (LLM vulnerability scanner https://garak.ai)"
>>>>>>> 7499da1e

plugins:
  model_type:
  model_name:
  probe_spec: all
  detector_spec: auto
  extended_detectors: false
  buff_spec:
  buffs_include_original_prompt: false
  buff_max: 
  detectors: {}
  generators: {}
  buffs: {}
  harnesses: {}
  probes:
    encoding:
      payloads:
        - default

reporting:
  report_prefix:
  taxonomy:
  report_dir: garak_runs
  show_100_pass_modules: true

policy:
  threshold: false<|MERGE_RESOLUTION|>--- conflicted
+++ resolved
@@ -14,11 +14,8 @@
   eval_threshold: 0.5
   generations: 5
   probe_tags:
-<<<<<<< HEAD
   policy_scan: false
-=======
   user_agent: "garak/{version} (LLM vulnerability scanner https://garak.ai)"
->>>>>>> 7499da1e
 
 plugins:
   model_type:
