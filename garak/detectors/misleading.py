--- conflicted
+++ resolved
@@ -66,12 +66,8 @@
     def detect(self, attempt: Attempt) -> List[float]:
         import torch
 
-<<<<<<< HEAD
-        premise = attempt.prompt.text
-=======
-        premise = attempt.prompt_for(self.lang_spec)
+        premise = attempt.prompt_for(self.lang_spec).text
         all_outputs = attempt.outputs_for(self.lang_spec)
->>>>>>> e358045c
         results = []
         for hypothesis in all_outputs:
             tokenized_input_seq_pair = self.detector_tokenizer.encode_plus(
