# SPDX-FileCopyrightText: Portions Copyright (c) 2023 NVIDIA CORPORATION & AFFILIATES. All rights reserved.
# SPDX-License-Identifier: Apache-2.0

"""Flow for invoking garak from the command line"""

<<<<<<< HEAD
command_options = "list_detectors list_probes list_policy_probes list_generators list_buffs list_config plugin_info interactive report version".split()
=======
command_options = "list_detectors list_probes list_generators list_buffs list_config plugin_info interactive report version fix".split()


def parse_cli_plugin_config(plugin_type, args):
    import os
    import json
    import logging

    opts_arg = f"{plugin_type}_options"
    opts_file = f"{plugin_type}_option_file"
    opts_cli_config = None
    if opts_arg in args or opts_file in args:
        if opts_arg in args:
            opts_argv = getattr(args, opts_arg)
            try:
                opts_cli_config = json.loads(opts_argv)
            except json.JSONDecodeError as e:
                logging.warning("Failed to parse JSON %s: %s", opts_arg, e.args[0])

        elif opts_file in args:
            file_arg = getattr(args, opts_file)
            if not os.path.isfile(file_arg):
                raise FileNotFoundError(f"Path provided is not a file: {opts_file}")
            with open(file_arg, encoding="utf-8") as f:
                options_json = f.read().strip()
            try:
                opts_cli_config = json.loads(options_json)
            except json.decoder.JSONDecodeError as e:
                logging.warning("Failed to parse JSON %s: %s", opts_file, {e.args[0]})
                raise e
    return opts_cli_config
>>>>>>> 7499da1e


def main(arguments=None) -> None:
    """Main entry point for garak runs invoked from the CLI"""
    import datetime

    from garak import __description__
    from garak import _config, _plugins
    from garak.exception import GarakException

    _config.transient.starttime = datetime.datetime.now()
    _config.transient.starttime_iso = _config.transient.starttime.isoformat()

    if arguments is None:
        arguments = []

    import garak.command as command
    import logging
    import re
    from colorama import Fore, Style

    log_filename = command.start_logging()
    _config.load_base_config()

    print(
        f"garak {__description__} v{_config.version} ( https://github.com/NVIDIA/garak ) at {_config.transient.starttime_iso}"
    )

    import argparse

    parser = argparse.ArgumentParser(
        prog="python -m garak",
        description="LLM safety & security scanning tool",
        epilog="See https://github.com/NVIDIA/garak",
        allow_abbrev=False,
    )

    ## SYSTEM
    parser.add_argument(
        "--verbose",
        "-v",
        action="count",
        default=_config.system.verbose,
        help="add one or more times to increase verbosity of output during runtime",
    )
    parser.add_argument(
        "--report_prefix",
        type=str,
        default=_config.reporting.report_prefix,
        help="Specify an optional prefix for the report and hit logs",
    )
    parser.add_argument(
        "--narrow_output",
        action="store_true",
        help="give narrow CLI output",
    )
    parser.add_argument(
        "--parallel_requests",
        type=int,
        default=_config.system.parallel_requests,
        help="How many generator requests to launch in parallel for a given prompt. Ignored for models that support multiple generations per call.",
    )
    parser.add_argument(
        "--parallel_attempts",
        type=int,
        default=_config.system.parallel_attempts,
        help="How many probe attempts to launch in parallel.",
    )
    parser.add_argument(
        "--skip_unknown",
        action="store_true",
        help="allow skip of unknown probes, detectors, or buffs",
    )

    ## RUN
    parser.add_argument(
        "--seed",
        "-s",
        type=int,
        default=_config.run.seed,
        help="random seed",
    )
    parser.add_argument(
        "--deprefix",
        action="store_false",
        help="remove the prompt from the front of generator output",
    )
    parser.add_argument(
        "--eval_threshold",
        type=float,
        default=_config.run.eval_threshold,
        help="minimum threshold for a successful hit",
    )
    parser.add_argument(
        "--generations",
        "-g",
        type=int,
        default=_config.run.generations,
        help="number of generations per prompt",
    )
    parser.add_argument(
        "--config", type=str, default=None, help="YAML config file for this run"
    )
    parser.add_argument(
        "--policy_scan",
        action="store_true",
        default=_config.run.policy_scan,
        help="determine model's behavior policy before scanning",
    )

    ## PLUGINS
    # generators
    parser.add_argument(
        "--model_type",
        "-m",
        type=str,
        help="module and optionally also class of the generator, e.g. 'huggingface', or 'openai'",
    )
    parser.add_argument(
        "--model_name",
        "-n",
        type=str,
        default=None,
        help="name of the model, e.g. 'timdettmers/guanaco-33b-merged'",
    )
    # probes
    parser.add_argument(
        "--probes",
        "-p",
        type=str,
        default=_config.plugins.probe_spec,
        help="list of probe names to use, or 'all' for all (default).",
    )
    parser.add_argument(
        "--probe_tags",
        default=_config.run.probe_tags,
        type=str,
        help="only include probes with a tag that starts with this value (e.g. owasp:llm01)",
    )
    # detectors
    parser.add_argument(
        "--detectors",
        "-d",
        type=str,
        default=_config.plugins.detector_spec,
        help="list of detectors to use, or 'all' for all. Default is to use the probe's suggestion.",
    )
    parser.add_argument(
        "--extended_detectors",
        action="store_true",
        help="If detectors aren't specified on the command line, should we run all detectors? (default is just the primary detector, if given, else everything)",
    )
    # buffs
    parser.add_argument(
        "--buffs",
        "-b",
        type=str,
        default=_config.plugins.buff_spec,
        help="list of buffs to use. Default is none",
    )
    # file or json based config options
    plugin_types = sorted(
        zip([type.lower() for type in _plugins.PLUGIN_CLASSES], _plugins.PLUGIN_TYPES)
    )
    for plugin_type, _ in plugin_types:
        probe_args = parser.add_mutually_exclusive_group()
        probe_args.add_argument(
            f"--{plugin_type}_option_file",
            f"-{plugin_type[0].upper()}",
            type=str,
            help=f"path to JSON file containing options to pass to {plugin_type}",
        )
        probe_args.add_argument(
            f"--{plugin_type}_options",
            type=str,
            help=f"options to pass to {plugin_type}, formatted as a JSON dict",
        )
    ## REPORTING
    parser.add_argument(
        "--taxonomy",
        type=str,
        default=_config.reporting.taxonomy,
        help="specify a MISP top-level taxonomy to be used for grouping probes in reporting. e.g. 'avid-effect', 'owasp' ",
    )

    ## COMMANDS
    # items placed here also need to be listed in command_options below
    parser.add_argument(
        "--plugin_info",
        type=str,
        help="show info about one plugin; format as type.plugin.class, e.g. probes.lmrc.Profanity",
    )
    parser.add_argument(
        "--list_probes", action="store_true", help="list available vulnerability probes"
    )
    parser.add_argument(
        "--list_policy_probes", action="store_true", help="list available policy probes"
    )
    parser.add_argument(
        "--list_detectors", action="store_true", help="list available detectors"
    )
    parser.add_argument(
        "--list_generators",
        action="store_true",
        help="list available generation model interfaces",
    )
    parser.add_argument(
        "--list_buffs",
        action="store_true",
        help="list available buffs/fuzzes",
    )
    parser.add_argument(
        "--list_config",
        action="store_true",
        help="print active config info (and don't scan)",
    )
    parser.add_argument(
        "--version",
        "-V",
        action="store_true",
        help="print version info & exit",
    )
    parser.add_argument(
        "--report",
        "-r",
        type=str,
        help="process garak report into a list of AVID reports",
    )
    parser.add_argument(
        "--interactive",
        "-I",
        action="store_true",
        help="Enter interactive probing mode",
    )
    parser.add_argument(
        "--interactive.py",
        action="store_true",
        help="Launch garak in interactive.py mode",
    )

    parser.add_argument(
        "--fix",
        action="store_true",
        help="Update provided configuration with fixer migrations; requires one of --config / --*_option_file, / --*_options",
    )

    ## EXPERIMENTAL FEATURES
    if _config.system.enable_experimental:
        # place parser argument defs for experimental features here
        parser.description = (
            str(parser.description) + " - EXPERIMENTAL FEATURES ENABLED"
        )
        pass

    logging.debug("args - raw argument string received: %s", arguments)

    args = parser.parse_args(arguments)
    logging.debug("args - full argparse: %s", args)

    # load site config before loading CLI config
    _cli_config_supplied = args.config is not None
    prior_user_agents = _config.get_http_lib_agents()
    _config.load_config(run_config_filename=args.config)

    # extract what was actually passed on CLI; use a masking argparser
    aux_parser = argparse.ArgumentParser(argument_default=argparse.SUPPRESS)
    # print('VARS', vars(args))
    # aux_parser is going to get sys.argv and so also needs the argument shortnames
    # will extract those from parser internals and use them to populate aux_parser
    arg_names = {}
    for action in parser._actions:
        raw_option_strings = [
            re.sub("^" + re.escape(parser.prefix_chars) + "+", "", a)
            for a in action.option_strings
        ]
        if "help" not in raw_option_strings:
            for raw_option_string in raw_option_strings:
                arg_names[raw_option_string] = action.option_strings

    for arg, val in vars(args).items():
        if arg == "verbose":
            # the 'verbose' flag is currently unique and retrieved from `args` directly
            continue
        if isinstance(val, bool):
            if val:
                aux_parser.add_argument(*arg_names[arg], action="store_true")
            else:
                aux_parser.add_argument(*arg_names[arg], action="store_false")
        else:
            aux_parser.add_argument(*arg_names[arg], type=type(val))

    # cli_args contains items specified on CLI; the rest not to be overridden
    cli_args, _ = aux_parser.parse_known_args(arguments)

    # exception: action=count. only verbose uses this, let's bubble it through
    cli_args.verbose = args.verbose

    # print('ARGS', args)
    # print('CLI_ARGS', cli_args)

    # also force command vars through to cli_args, even if false, to make command code easier
    for command_option in command_options:
        setattr(cli_args, command_option, getattr(args, command_option))

    logging.debug("args - cli_args&commands stored: %s", cli_args)

    del args
    args = cli_args
    # stash cli_args
    _config.transient.cli_args = cli_args

    # save args info into config
    # need to know their type: plugin, system, or run
    # ignore params not listed here
    # - sorry, this means duping stuff, i know. maybe better argparse setup will help
    ignored_params = []
    for param, value in vars(args).items():
        if param in _config.system_params:
            setattr(_config.system, param, value)
        elif param in _config.run_params:
            setattr(_config.run, param, value)
        elif param in _config.plugins_params:
            setattr(_config.plugins, param, value)
        elif param in _config.reporting_params:
            setattr(_config.reporting, param, value)
        else:
            ignored_params.append((param, value))
    logging.debug("non-config params: %s", ignored_params)

    # put plugin spec into the _spec config value, if set at cli
    if "probes" in args:
        _config.plugins.probe_spec = args.probes
    if "detectors" in args:
        _config.plugins.detector_spec = args.detectors
    if "buffs" in args:
        _config.plugins.buff_spec = args.buffs

    # base config complete

    if hasattr(_config.run, "seed") and isinstance(_config.run.seed, int):
        import random

        random.seed(
            _config.run.seed
        )  # setting seed persists across re-imports of random

    # startup
    import sys
    import json

    import garak.evaluators

    try:
        has_config_file_or_json = False
        # do a special thing for CLI probe options, generator options
        for plugin_type, plugin_plural in plugin_types:
            opts_cli_config = parse_cli_plugin_config(plugin_type, args)
            if opts_cli_config is not None:
                has_config_file_or_json = True
                config_plugin_type = getattr(_config.plugins, plugin_plural)

                config_plugin_type = _config._combine_into(
                    opts_cli_config, config_plugin_type
                )

        # process commands
        if args.interactive:
            from garak.interactive import interactive_mode

            try:
                command.start_run()  # start run to track actions
                interactive_mode()
            except Exception as e:
                logging.error(e)
                print(e)
                sys.exit(1)
            finally:
                command.end_run()

        if args.version:
            pass

        elif args.plugin_info:
            command.plugin_info(args.plugin_info)

        elif args.list_probes:
            command.print_probes()

        elif args.list_policy_probes:
            command.print_policy_probes()

        elif args.list_detectors:
            command.print_detectors()

        elif args.list_buffs:
            command.print_buffs()

        elif args.list_generators:
            command.print_generators()

        elif args.list_config:
            print("cli args:\n ", args)
            command.list_config()

        elif args.fix:
            from garak.resources import fixer
            import json
            import yaml

            # process all possible configuration entries
            # should this restrict the config updates to a single fixable value?
            # for example allowed commands:
            # --fix --config filename.yaml
            # --fix --generator_option_file filename.json
            # --fix --generator_options json
            #
            # disallowed commands:
            # --fix --config filename.yaml --generator_option_file filename.json
            # --fix --generator_option_file filename.json --probe_option_file filename.json
            #
            # already unsupported as only one is held:
            # --fix --generator_option_file filename.json --generator_options json_data
            #
            # How should this handle garak.site.yaml? Only if --fix was provided and no other options offered?
            # For now process all files registered a part of the config
            has_changes = False
            if has_config_file_or_json:
                for plugin_type, plugin_plural in plugin_types:
                    # cli plugins options stub out only a "plugins" sub key
                    plugin_cli_config = parse_cli_plugin_config(plugin_type, args)
                    if plugin_cli_config is not None:
                        cli_config = {
                            "plugins": {f"{plugin_plural}": plugin_cli_config}
                        }
                        migrated_config = fixer.migrate(cli_config)
                        if cli_config != migrated_config:
                            has_changes = True
                            msg = f"Updated '{plugin_type}' configuration: \n"
                            msg += json.dumps(
                                migrated_config["plugins"][plugin_plural], indent=2
                            )  # pretty print the config in json
                            print(msg)
            else:
                # check if garak.site.yaml needs to be fixed up?
                for filename in _config.config_files:
                    with open(filename, encoding="UTF-8") as file:
                        cli_config = yaml.safe_load(file)
                        migrated_config = fixer.migrate(cli_config)
                        if cli_config != migrated_config:
                            has_changes = True
                            msg = f"Updated {filename}: \n"
                            msg += yaml.dump(migrated_config)
                            print(msg)
            # should this add support for --*_spec entries passed on cli?
            if has_changes:
                exit(1)  # exit with error code to denote changes
            else:
                print("No revisions applied. Please verify options provided for `--fix`")
        elif args.report:
            from garak.report import Report

            report_location = args.report
            print(f"📜 Converting garak reports {report_location}")
            report = Report(args.report).load().get_evaluations()
            report.export()
            print(f"📜 AVID reports generated at {report.write_location}")

        # model is specified, we're doing something
        elif _config.plugins.model_type:

            print(f"📜 logging to {log_filename}")

            # set up generator
            conf_root = _config.plugins.generators
            for part in _config.plugins.model_type.split("."):
                if not part in conf_root:
                    conf_root[part] = {}
                conf_root = conf_root[part]
            if _config.plugins.model_name:
                # if passed generator options and config files are already loaded
                # cli provided name overrides config from file
                conf_root["name"] = _config.plugins.model_name
            if hasattr(_config.run, "seed") and _config.run.seed is not None:
                conf_root["seed"] = _config.run.seed

            # Can this check be deferred to the generator instantiation?
            if (
                _config.plugins.model_type
                in ("openai", "replicate", "ggml", "huggingface", "litellm")
                and not _config.plugins.model_name
            ):
                message = f"⚠️  Model type '{_config.plugins.model_type}' also needs a model name\n You can set one with e.g. --model_name \"billwurtz/gpt-1.0\""
                logging.error(message)
                raise ValueError(message)

            # validate main run config
            parsable_specs = ["probe", "detector", "buff"]
            parsed_specs = {}
            for spec_type in parsable_specs:
                spec_namespace = f"{spec_type}s"
                config_spec = getattr(_config.plugins, f"{spec_type}_spec", "")
                config_tags = getattr(_config.run, f"{spec_type}_tags", "")
                names, rejected = _config.parse_plugin_spec(
                    config_spec, spec_namespace, config_tags
                )
                parsed_specs[spec_type] = names
                if rejected is not None and len(rejected) > 0:
                    if hasattr(args, "skip_unknown"):  # attribute only set when True
                        header = f"Unknown {spec_namespace}:"
                        skip_msg = Fore.LIGHTYELLOW_EX + "SKIP" + Style.RESET_ALL
                        msg = f"{Fore.LIGHTYELLOW_EX}{header}\n" + "\n".join(
                            [f"{skip_msg} {spec}" for spec in rejected]
                        )
                        logging.warning(f"{header} " + ",".join(rejected))
                        print(msg)
                    else:
                        msg_list = ",".join(rejected)
                        raise ValueError(f"❌Unknown {spec_namespace}❌: {msg_list}")

            # generator init
            from garak import _plugins

            generator = _plugins.load_plugin(
                f"generators.{_config.plugins.model_type}", config_root=_config
            )

            if (
                not _cli_config_supplied
                and generator.parallel_capable
                and _config.system.parallel_attempts is False
            ):
                command.hint(
                    f"This run can be sped up 🥳 Generator '{generator.fullname}' supports parallelism! Consider using `--parallel_attempts 16` (or more) to greatly accelerate your run. 🐌",
                    logging=logging,
                )

            # looks like we might get something to report, so fire that up
            command.start_run()  # start the run now that all config validation is complete
            print(f"📜 reporting to {_config.transient.report_filename}")

            # do policy run
            if _config.run.policy_scan:
                command.run_policy_scan(generator, _config)

            # configure generations counts for main run
            _config.distribute_generations_config(parsed_specs["probe"], _config)

            # set up plugins for main run
            # instantiate evaluator
            evaluator = garak.evaluators.ThresholdEvaluator(_config.run.eval_threshold)

            # parse & set up detectors, if supplied
            if parsed_specs["detector"] == []:
                run_result = command.probewise_run(
                    generator, parsed_specs["probe"], evaluator, parsed_specs["buff"]
                )
            else:
                run_result = command.pxd_run(
                    generator,
                    parsed_specs["probe"],
                    parsed_specs["detector"],
                    evaluator,
                    parsed_specs["buff"],
                )

            command.end_run()
        else:
            print("nothing to do 🤷  try --help")
            if _config.plugins.model_name and not _config.plugins.model_type:
                print(
                    "💡 try setting --model_type (--model_name is currently set but not --model_type)"
                )
            logging.info("nothing to do 🤷")
    except KeyboardInterrupt as e:
        msg = "User cancel received, terminating all runs"
        logging.exception(e)
        logging.info(msg)
        print(msg)
    except (ValueError, GarakException) as e:
        logging.exception(e)
        print(e)

    _config.set_http_lib_agents(prior_user_agents)<|MERGE_RESOLUTION|>--- conflicted
+++ resolved
@@ -3,10 +3,7 @@
 
 """Flow for invoking garak from the command line"""
 
-<<<<<<< HEAD
-command_options = "list_detectors list_probes list_policy_probes list_generators list_buffs list_config plugin_info interactive report version".split()
-=======
-command_options = "list_detectors list_probes list_generators list_buffs list_config plugin_info interactive report version fix".split()
+command_options = "list_detectors list_probes list_policy_probes list_generators list_buffs list_config plugin_info interactive report version fix".split()
 
 
 def parse_cli_plugin_config(plugin_type, args):
@@ -37,7 +34,6 @@
                 logging.warning("Failed to parse JSON %s: %s", opts_file, {e.args[0]})
                 raise e
     return opts_cli_config
->>>>>>> 7499da1e
 
 
 def main(arguments=None) -> None:
@@ -140,12 +136,6 @@
     )
     parser.add_argument(
         "--config", type=str, default=None, help="YAML config file for this run"
-    )
-    parser.add_argument(
-        "--policy_scan",
-        action="store_true",
-        default=_config.run.policy_scan,
-        help="determine model's behavior policy before scanning",
     )
 
     ## PLUGINS
@@ -290,7 +280,12 @@
         parser.description = (
             str(parser.description) + " - EXPERIMENTAL FEATURES ENABLED"
         )
-        pass
+        parser.add_argument(
+            "--policy_scan",
+            action="store_true",
+            default=_config.run.policy_scan,
+            help="determine model's behavior policy before scanning",
+        )
 
     logging.debug("args - raw argument string received: %s", arguments)
 
